--- conflicted
+++ resolved
@@ -1,15 +1,8 @@
-<<<<<<< HEAD
-ARG BUILD_SPOT=false
-ARG SPOT_VERSION=2.13.1
-
-FROM python:3.11 AS builder
-=======
 ARG PYTHON_IMAGE=python:3.11-bookworm
 ARG BUILD_SPOT=false
 ARG SPOT_VERSION=2.13.1
 
 FROM ${PYTHON_IMAGE} AS builder
->>>>>>> cc94c90c
 
 # install requirements through pip
 COPY requirements.txt /requirements.txt
