import logging
import os
from typing import Tuple, Any

from gpt_interface import LLMInterface
from utils.os_utils import (
    execute_shell_cmd,
    write_out_file,
)
from utils.xml_utils import (
    parse_schema_location,
    parse_code,
    validate_output,
    count_xml_tasks,
)
from utils.gps_utils import TreePlacementGenerator

OPENAI: str = "openai/gpt-5"
ANTHROPIC: str = "claude-sonnet-4-20250514"
GEMINI: str = "gemini/gemini-2.5-pro"
HUMAN_REVIEW: bool = False
EXAMPLE_RUNS: int = 5
# select model
MODEL: str = OPENAI
ARBITER: str = ANTHROPIC


class MissionPlanner:
    def __init__(
        self,
        token_path: str,
        schema_paths: list[str],
        xml_lint: bool,
        context_files: list[str],
        tpg: TreePlacementGenerator,
        max_retries: int,
        max_tokens: int,
        temperature: float,
        ltl: bool,
        promela_template_path: str,
        spin_path: str,
        log_directory: str,
        logger: logging.Logger,
    ):
        # logger instance
        self.logger: logging.Logger = logger
        # set schema and farm file paths
        self.schema_paths: list[str] = schema_paths
        self.xml_lint: bool = xml_lint
        self.context_files: list[str] = context_files
        # tree placement generator init
        if tpg is not None:
            self.tpg: TreePlacementGenerator = tpg
            self.tree_points: list[dict[str, Any]] = self.tpg.generate_tree_points()
        else:
            self.logger.warning(
                "No tree placement generator found. Assuming non-orchard environment..."
            )
            self.tpg = None
            self.tree_points = []
        # logging GPT output folder, make if not there
        self.log_directory: str = log_directory
        os.makedirs(self.log_directory, mode=0o777, exist_ok=True)
        # keeping track of validation status
        self.xml_valid: bool = False
        self.ltl_valid: bool = False
        # max number of times that GPT can try and fix the mission plan
        self.max_retries: int = max_retries
        # retry count, managed globally to track all failures
        self.retry: int = -1
        # init gpt interface
        self.gpt: LLMInterface = LLMInterface(
            self.logger, token_path, MODEL, max_tokens, temperature=temperature
        )
        self.gpt.init_context(self.schema_paths, self.context_files)
        # init Promela compiler
        self.ltl: bool = ltl
        if self.ltl:
            from promela_compiler import PromelaCompiler

            self.aut: Any = None
            self.human_review: bool = HUMAN_REVIEW
            # init XML mission gpt interface
            self.pml_gpt: LLMInterface = LLMInterface(
                self.logger, token_path, MODEL, max_tokens, temperature=temperature
            )
            # Claude human verification substitute
            self.verification_checker: LLMInterface = LLMInterface(
                self.logger, token_path, ARBITER, max_tokens, temperature=temperature
            )
            # object for compiling Promela from XML
            self.promela: PromelaCompiler = PromelaCompiler(
                promela_template_path, self.logger
            )
            # setup context to give to formal verification agent.
            # NOTE: only schemas and template used for now
            self.pml_gpt.init_promela_context(
                self.schema_paths,
                self.promela.get_promela_template(),
                self.context_files,
            )
            # this string gets generated at a later time when promela is written out
            self.promela_path: str = ""
            # spin binary location
            self.spin_path: str = spin_path
            # configure spot
            import spot

            spot.setup()

    def get_promela_output_path(self) -> str:
        return self.promela_path

    def reset(self) -> None:
        self.retry = 0
        self.xml_valid = False
        self.ltl_valid = False

    # TODO stream response
    def run(self, prompt: str) -> None:
        ret: bool = False
        file_xml_out = None
        self.reset()
        # ask user for their mission plan
        xml_input: str = prompt
        ltl_input: str = prompt
        while not ret and self.retry < self.max_retries:
            # first ask of XML and LTL
            if not self.xml_valid:
                try:
                    ret, xml_out, xml_task_count = self._generate_xml(
                        xml_input, self.ltl, False
                    )
                except Exception as e:
                    self.logger.debug(f"Error generating XML: {e}")
                    ret = False
                    xml_input = str(e)
                    self.retry += 1
                    continue
                if not ret:
                    self.logger.debug(f"XML generation failed: {xml_out}")
                    xml_input = xml_out
                    continue
                # store file for logs
                file_xml_out = write_out_file(self.log_directory, xml_out)
                self.logger.debug(f"Wrote out temp XML file: {file_xml_out}")
                self.xml_valid = True
            if not self.ltl_valid and self.ltl:
                try:
                    macros, ltl_out, ltl_task_count = self._generate_ltl(ltl_input)
                except Exception as e:
                    self.logger.debug(str(e))
                    ret = False
                    ltl_input = str(e)
                    self.retry += 1
                    continue
                self.ltl_valid = True

            # if we're formally verifying
            if self.ltl:
                from .utils.spot_utils import rename_ltl_macros
                # preliminary check, but can be improved to be more thorough
                if ltl_task_count != xml_task_count:
                    more_less: str = (
                        "more" if ltl_task_count > xml_task_count else "less"
                    )
                    reconsider: str = (
                        f"You have generated {abs(ltl_task_count - xml_task_count)} {more_less} tasks in your mission than your planning agent counterpart. \
                            Please reconsider how the mission can be interpreted and reformulate, if possible."
                    )
                    # NOTE: for now we'll assume XML is correct and LTL is wrong
                    # xml_input = reconsider
                    self.xml_valid = True
                    ltl_input = reconsider
                    self.ltl_valid = False
                    self.retry += 1
                    self.logger.warning(
                        f"Task count mismatch: {xml_task_count} != {ltl_task_count}"
                    )
                    ret = False
                    continue

                self.logger.info("Generating Promela from mission...")
                # from the mission output, create an XML tree
                self.promela.init_xml_tree(xml_out)
                # generate promela string that defines mission/system
                promela_string: str = self.promela.parse_code()
                # rename variables in LTL macros to match those used in XML/tasks
                macros = rename_ltl_macros(
                    self.promela.get_task_names(), self.promela.get_globals(), macros
                )

                # checking syntax of LTL since promela is manually created
                ret, err = self._formal_verification(promela_string, macros, ltl_out)
                if not ret:
                    self.retry += 1
                    self.pml_gpt.add_context(err)
                    continue
                # does Arbiter LLM or the human agree?
                ret, err = self._spot_verification(prompt, macros)
                if not ret:
                    self.retry += 1
                    self.pml_gpt.add_context(
                        "A third party disagrees this is valid because: " + err
                    )
                    self.ltl_valid = False
                    continue
                self.ltl_valid = True
                # did you generate a trail file?
                ret, err = self._evaluate_spin_trail()
                if not ret:
                    xml_input = err
                    self.retry += 1
                    # we assume that if claude or human passed the ltl, it's the XML
                    self.xml_valid = False
                    continue

            if self.tpg is not None:
                file_xml_out = self.tpg.replace_tree_ids_with_gps(file_xml_out)
                self.logger.debug(f"Replaced tree IDs with GPS coordinates...")
                if False:
                    ret, err = self._lint_xml(open(file_xml_out, "r").read())
                    if not ret:
                        self.logger.error(
                            f"Failed to lint XML after replacing tree IDs: {err}"
                        )
                        continue

                    if not ret:
                        self.logger.error("Unable to formally verify from your prompt...")

        # clear before new query
        self.gpt.reset_context(self.gpt.initial_context_length)
        if self.ltl:
            self.pml_gpt.reset_context(self.pml_gpt.initial_context_length)

        return file_xml_out

    def _generate_xml(self, prompt: str, count: bool = False, validate: bool = True) -> Tuple[bool, str, int]:
        task_count: int = 0
        ret: bool = True
        # generate XML mission
        xml_out: str | None = self.gpt.ask_gpt(prompt, True)
        self.logger.debug(xml_out)
        xml: str = parse_code(xml_out)
        # validate XML output
<<<<<<< HEAD
        if validate:
            ret, e = self._lint_xml(xml)
        else:
            return True, xml, task_count
=======
        if self.xml_lint:
            ret, e = self._lint_xml(xml)
>>>>>>> 893ad763
        # check if we have a valid XML
        if not ret:
            xml = e
            self.logger.warning(f"Failure to lint XML: {e}")
        else:
            self.logger.debug(f"Successfully linted XML...")
            if count:
                self.logger.debug(f"Counting XML tasks...")
                task_count = count_xml_tasks(xml)

        return ret, xml, task_count

    def _generate_ltl(self, prompt: str) -> Tuple[str, str, int]:
        from utils.spot_utils import count_ltl_tasks

        task_count: int = 0
        # use second GPT agent to generate LTL
        ltl_out: str | None = self.pml_gpt.ask_gpt(prompt, True)
        macros: str = parse_code(ltl_out, "promela")
        # parse out LTL statement
        ltl: str = parse_code(ltl_out, "ltl")
        self.logger.debug(f"Generated Promela macros: {macros}")

        self.logger.debug(f"Generated LTL: {ltl}")

        # ask SPOT/Claude to generate automata for arbiter
        self.aut = self._convert_to_spot(ltl)
        task_count = count_ltl_tasks(self.aut)

        return macros, ltl, task_count

    def _convert_to_spot(self, ltl: str) -> Any:
        import spot
        from utils.spot_utils import regex_spin_to_spot

        """Custom Spot helper function for decoding LTL with error handling"""
        spot_out: str = regex_spin_to_spot(ltl)

        aut = spot.translate(spot_out)

        return aut

    def _lint_xml(self, xml_out: str) -> Tuple[bool, str]:
        # path to selected schema based on xsi:schemaLocation
        selected_schema: str = parse_schema_location(xml_out)
        self.logger.debug(f"Schema selected by GPT: {selected_schema}")
        # validate mission based on XSD
        ret, e = validate_output(selected_schema, xml_out)

        # check if we have a valid XML
        if ret:
            self.logger.info("Successful XML mission plan generation...")
        else:
            self.logger.error(
                f"Unable to generate mission plan from your prompt... error: {e}"
            )
            e = "Error received while validating against schema: " + e

        return ret, e

    def _formal_verification(
        self, promela_string: str, macros: str, ltl_out: str
    ) -> Tuple[bool, str]:
        ret: bool = False

        self.logger.info("Performing formal verification of LTL mission plan...")
        # generates the LTL and verifies it with SPIN; retry enabled
        ret, e = self._ltl_validation(promela_string, macros, ltl_out)
        if ret:
            self.logger.info("Successful LTL mission plan generation...")
            self.logger.debug(f"Promela description in file {self.promela_path}.")
        else:
            self.logger.error(
                "Failed to validate mission... Please see Promela error above."
            )

        return ret, e

    def _ltl_validation(
        self, promela_string: str, macros: str, ltl_out: str
    ) -> Tuple[bool, str]:
        from .utils.spot_utils import init_state_macro, add_init_state
        ret: bool = False

        macros = init_state_macro(macros)
        ltl_out = add_init_state(ltl_out)
        self.logger.debug(f"Promela macros: {macros}")
        self.logger.debug(f"Promela LTL: {ltl_out}")

        # append to promela file
        new_promela_string: str = promela_string + "\n" + macros + "\n" + ltl_out
        # write pml system and LTL to file
        self.promela_path = write_out_file(self.log_directory, new_promela_string)
        # execute spin verification
        cli_ret, e = execute_shell_cmd(
            [self.spin_path, "-search", "-a", "-O2", self.promela_path]
        )
        # if you didn't get an error from validation step, no more retries
        if cli_ret != 0:
            self.logger.error(f"Failed to execute spin command with syntax error: {e}")
        else:
            ret = True

        return ret, e

    def _spot_verification(self, mission_query: str, macros: str) -> Tuple[bool, str]:
        from utils.spot_utils import generate_accepting_run_string

        ret: bool = False
        e: str | None = ""

        runs: list[str] = [
            generate_accepting_run_string(self.aut) for _ in range(EXAMPLE_RUNS)
        ]
        runs_str: str = "\n".join(runs)

        if self.human_review:
            resp: str = ""
            while resp != ("y" or "n"):
                resp = input(
                    "Here are 5 example executions of your mission: "
                    + runs_str
                    + "\nNote, these are just several possible runs. \n\nType y/n."
                )

                if resp == "y":
                    self.logger.info("Mission proceeding...")
                    ret = True
                    break
                elif resp == "n":
                    self.logger.info(
                        "Conflict between mission and validator... Let's try again."
                    )
                    break
                else:
                    continue
        else:
            ask = (
                'Please answer this with one word: "Yes" or "No". \
                Here is a mission plan request along with examples of how this mission would be carried out. \
                In your opinion, would you say that ALL of these examples are faithful to requested mission? \
                Don\'t concern yourself with low-level details (such as task parameters), just make sure action sequence is correct. \
                Mission request: \n'
                + mission_query
                + "\nContext:\n"
                + "".join([open(f).read() for f in self.context_files])
                + "\nAtomic Proposition definitions:\n"
                + macros
                + "\nExample runs:\n"
                + runs_str
            )
            self.logger.debug(f"Asking Arbiter: {ask}")
            acceptance = self.verification_checker.ask_gpt(ask, True)
            assert isinstance(acceptance, str)

            self.logger.debug(f"Arbiter says {acceptance}")

            if "yes" in acceptance.lower():
                self.logger.info("Arbiter approves. Mission proceeding...")
                ret = True
            else:
                self.logger.warning(f"Arbiter disapproves. See example runs: {runs}")
                e = self.verification_checker.ask_gpt(
                    "Can you explain why you disagree?"
                )
                self.logger.debug(str(e))

            self.verification_checker.reset_context(
                self.verification_checker.initial_context_length
            )

        self.aut.save("spot.aut", append=False)

        assert isinstance(e, str)

        return ret, e

    def _evaluate_spin_trail(self) -> Tuple[bool, str]:
        pml_file: str = self.promela_path.split("/")[-1]
        e: str = ""
        ret: bool = True

        # trail file means you failed
        if os.path.isfile(pml_file + ".trail"):
            # move trail file since the promela file gets sent to self.log_directory
            os.replace(pml_file + ".trail", self.promela_path + ".trail")
            # run trail
            cli_ret, trail_out = execute_shell_cmd(
                [self.spin_path, "-t", self.promela_path]
            )
            if cli_ret != 0:
                self.logger.error(
                    f"Failed to execute trail file... Unable to get trace: {trail_out}"
                )
            e = (
                "We converted this XML mission to Promela and ran it through SPIN. Failure occured in SPIN validation output. Generate a new XML mission: \n"
                + trail_out
            )
            self.logger.debug(
                "Retrying after failing to pass formal validation step..."
            )
            ret = False

<<<<<<< HEAD
        return ret, e
=======
        return ret, e


@click.command()
@click.option(
    "--config",
    default="./app/config/localhost.yaml",
    help="YAML config file",
)
def main(config: str):
    with open(config, "r") as file:
        config_yaml: dict = yaml.safe_load(file)

    context_files: list[str] = []

    # don't generate/check LTL by default
    ltl: bool = False
    pml_template_path: str = ""
    spin_path: str = ""

    try:
        # configure logger
        logging.basicConfig(level=logging._nameToLevel[config_yaml["logging"]])
        # OpenAI loggers turned off completely.
        logging.getLogger("openai").setLevel(logging.CRITICAL)
        logging.getLogger("anthropic").setLevel(logging.CRITICAL)
        logging.getLogger("LiteLLM").setLevel(logging.CRITICAL)
        logging.getLogger("httpx").setLevel(logging.CRITICAL)
        logging.getLogger("httpcore").setLevel(logging.CRITICAL)
        logger: logging.Logger = logging.getLogger()

        # you don't necessarily need context
        if "context_files" in config_yaml:
            context_files = config_yaml["context_files"]
        else:
            logger.warning("No additional context files found. Proceeding...")
        if "farm_polygon" in config_yaml:
            tpg = TreePlacementGenerator(
                config_yaml["farm_polygon"]["points"],
                config_yaml["farm_polygon"]["dimensions"],
            )
            logger.debug("Farm polygon points defined are: %s", tpg.polygon_coords)
            logger.debug("Farm dimensions defined are: %s", tpg.dimensions)
        else:
            tpg = None
            logger.warning(
                "No farm polygon found. Assuming we're not dealing with an orchard grid..."
            )

        # if user specifies config key -> optional keys
        ltl = config_yaml.get(LTL_KEY) or False
        pml_template_path = config_yaml.get(PROMELA_TEMPLATE_KEY) or ""
        spin_path = config_yaml.get(SPIN_PATH_KEY) or ""
        if ltl and not (pml_template_path and spin_path):
            ltl = False
            logger.warning(
                "No spin configuration found. Proceeding without formal verification..."
            )

        mp: MissionPlanner = MissionPlanner(
            config_yaml["token"],
            config_yaml["schema"],
            config_yaml.get("xml_lint", True),
            context_files,
            tpg,
            config_yaml["max_retries"],
            config_yaml["max_tokens"],
            config_yaml["temperature"],
            ltl,
            pml_template_path,
            spin_path,
            config_yaml["log_directory"],
            logger,
        )
    except yaml.YAMLError as exc:
        logger.error(f"Improper YAML config: {exc}")

    while True:
        try:
            mp.configure_network(config_yaml["host"], int(config_yaml["port"]))
        except ConnectionRefusedError:
            logger.error(
                f"Unable to connect to {config_yaml['host']}:{config_yaml['port']}. Is the server running? Robot could be busy executing a previous mission."
            )
            time.sleep(1)
            continue

        mp.run()


if __name__ == "__main__":
    main()
>>>>>>> 893ad763
<|MERGE_RESOLUTION|>--- conflicted
+++ resolved
@@ -243,17 +243,10 @@
         xml_out: str | None = self.gpt.ask_gpt(prompt, True)
         self.logger.debug(xml_out)
         xml: str = parse_code(xml_out)
-        # validate XML output
-<<<<<<< HEAD
-        if validate:
-            ret, e = self._lint_xml(xml)
-        else:
+        if not validate:
             return True, xml, task_count
-=======
-        if self.xml_lint:
-            ret, e = self._lint_xml(xml)
->>>>>>> 893ad763
-        # check if we have a valid XML
+
+        ret, e = self._lint_xml(xml)
         if not ret:
             xml = e
             self.logger.warning(f"Failure to lint XML: {e}")
@@ -456,99 +449,4 @@
             )
             ret = False
 
-<<<<<<< HEAD
-        return ret, e
-=======
-        return ret, e
-
-
-@click.command()
-@click.option(
-    "--config",
-    default="./app/config/localhost.yaml",
-    help="YAML config file",
-)
-def main(config: str):
-    with open(config, "r") as file:
-        config_yaml: dict = yaml.safe_load(file)
-
-    context_files: list[str] = []
-
-    # don't generate/check LTL by default
-    ltl: bool = False
-    pml_template_path: str = ""
-    spin_path: str = ""
-
-    try:
-        # configure logger
-        logging.basicConfig(level=logging._nameToLevel[config_yaml["logging"]])
-        # OpenAI loggers turned off completely.
-        logging.getLogger("openai").setLevel(logging.CRITICAL)
-        logging.getLogger("anthropic").setLevel(logging.CRITICAL)
-        logging.getLogger("LiteLLM").setLevel(logging.CRITICAL)
-        logging.getLogger("httpx").setLevel(logging.CRITICAL)
-        logging.getLogger("httpcore").setLevel(logging.CRITICAL)
-        logger: logging.Logger = logging.getLogger()
-
-        # you don't necessarily need context
-        if "context_files" in config_yaml:
-            context_files = config_yaml["context_files"]
-        else:
-            logger.warning("No additional context files found. Proceeding...")
-        if "farm_polygon" in config_yaml:
-            tpg = TreePlacementGenerator(
-                config_yaml["farm_polygon"]["points"],
-                config_yaml["farm_polygon"]["dimensions"],
-            )
-            logger.debug("Farm polygon points defined are: %s", tpg.polygon_coords)
-            logger.debug("Farm dimensions defined are: %s", tpg.dimensions)
-        else:
-            tpg = None
-            logger.warning(
-                "No farm polygon found. Assuming we're not dealing with an orchard grid..."
-            )
-
-        # if user specifies config key -> optional keys
-        ltl = config_yaml.get(LTL_KEY) or False
-        pml_template_path = config_yaml.get(PROMELA_TEMPLATE_KEY) or ""
-        spin_path = config_yaml.get(SPIN_PATH_KEY) or ""
-        if ltl and not (pml_template_path and spin_path):
-            ltl = False
-            logger.warning(
-                "No spin configuration found. Proceeding without formal verification..."
-            )
-
-        mp: MissionPlanner = MissionPlanner(
-            config_yaml["token"],
-            config_yaml["schema"],
-            config_yaml.get("xml_lint", True),
-            context_files,
-            tpg,
-            config_yaml["max_retries"],
-            config_yaml["max_tokens"],
-            config_yaml["temperature"],
-            ltl,
-            pml_template_path,
-            spin_path,
-            config_yaml["log_directory"],
-            logger,
-        )
-    except yaml.YAMLError as exc:
-        logger.error(f"Improper YAML config: {exc}")
-
-    while True:
-        try:
-            mp.configure_network(config_yaml["host"], int(config_yaml["port"]))
-        except ConnectionRefusedError:
-            logger.error(
-                f"Unable to connect to {config_yaml['host']}:{config_yaml['port']}. Is the server running? Robot could be busy executing a previous mission."
-            )
-            time.sleep(1)
-            continue
-
-        mp.run()
-
-
-if __name__ == "__main__":
-    main()
->>>>>>> 893ad763
+        return ret, e